### Intellij template
# Covers JetBrains IDEs: IntelliJ, RubyMine, PhpStorm, AppCode, PyCharm, CLion, Android Studio, WebStorm and Rider
# Reference: https://intellij-support.jetbrains.com/hc/en-us/articles/206544839

# User-specific stuff
.idea/**/workspace.xml
.idea/**/tasks.xml
.idea/**/usage.statistics.xml
.idea/**/dictionaries
.idea/**/shelf

# AWS User-specific
.idea/**/aws.xml

# Generated files
.idea/**/contentModel.xml

# Sensitive or high-churn files
.idea/**/dataSources/
.idea/**/dataSources.ids
.idea/**/dataSources.local.xml
.idea/**/sqlDataSources.xml
.idea/**/dynamic.xml
.idea/**/uiDesigner.xml
.idea/**/dbnavigator.xml

# Gradle
.idea/**/gradle.xml
.idea/**/libraries

# Gradle and Maven with auto-import
# When using Gradle or Maven with auto-import, you should exclude module files,
# since they will be recreated, and may cause churn.  Uncomment if using
# auto-import.
# .idea/artifacts
# .idea/compiler.xml
# .idea/jarRepositories.xml
# .idea/modules.xml
# .idea/*.iml
# .idea/modules
# *.iml
# *.ipr

# CMake
cmake-build-*/

# Mongo Explorer plugin
.idea/**/mongoSettings.xml

# File-based project format
*.iws

# IntelliJ
out/

# mpeltonen/sbt-idea plugin
.idea_modules/

# JIRA plugin
atlassian-ide-plugin.xml

# Cursive Clojure plugin
.idea/replstate.xml

# SonarLint plugin
.idea/sonarlint/

# Crashlytics plugin (for Android Studio and IntelliJ)
com_crashlytics_export_strings.xml
crashlytics.properties
crashlytics-build.properties
fabric.properties

# Editor-based Rest Client
.idea/httpRequests

# Android studio 3.1+ serialized cache file
.idea/caches/build_file_checksums.ser

### CLion+iml template
# Covers JetBrains IDEs: IntelliJ, RubyMine, PhpStorm, AppCode, PyCharm, CLion, Android Studio, WebStorm and Rider
# Reference: https://intellij-support.jetbrains.com/hc/en-us/articles/206544839

# User-specific stuff
.idea/**/workspace.xml
.idea/**/tasks.xml
.idea/**/usage.statistics.xml
.idea/**/dictionaries
.idea/**/shelf

# AWS User-specific
.idea/**/aws.xml

# Generated files
.idea/**/contentModel.xml

# Sensitive or high-churn files
.idea/**/dataSources/
.idea/**/dataSources.ids
.idea/**/dataSources.local.xml
.idea/**/sqlDataSources.xml
.idea/**/dynamic.xml
.idea/**/uiDesigner.xml
.idea/**/dbnavigator.xml

# Gradle
.idea/**/gradle.xml
.idea/**/libraries

# Gradle and Maven with auto-import
# When using Gradle or Maven with auto-import, you should exclude module files,
# since they will be recreated, and may cause churn.  Uncomment if using
# auto-import.
# .idea/artifacts
# .idea/compiler.xml
# .idea/jarRepositories.xml
# .idea/modules.xml
# .idea/*.iml
# .idea/modules
# *.iml
# *.ipr

# CMake
cmake-build-*/

# Mongo Explorer plugin
.idea/**/mongoSettings.xml

# File-based project format
*.iws

# IntelliJ
out/

# mpeltonen/sbt-idea plugin
.idea_modules/

# JIRA plugin
atlassian-ide-plugin.xml

# Cursive Clojure plugin
.idea/replstate.xml

# SonarLint plugin
.idea/sonarlint/

# Crashlytics plugin (for Android Studio and IntelliJ)
com_crashlytics_export_strings.xml
crashlytics.properties
crashlytics-build.properties
fabric.properties

# Editor-based Rest Client
.idea/httpRequests

# Android studio 3.1+ serialized cache file
.idea/caches/build_file_checksums.ser

### JetBrains+all template
# Covers JetBrains IDEs: IntelliJ, RubyMine, PhpStorm, AppCode, PyCharm, CLion, Android Studio, WebStorm and Rider
# Reference: https://intellij-support.jetbrains.com/hc/en-us/articles/206544839

# User-specific stuff
.idea/**/workspace.xml
.idea/**/tasks.xml
.idea/**/usage.statistics.xml
.idea/**/dictionaries
.idea/**/shelf

# AWS User-specific
.idea/**/aws.xml

# Generated files
.idea/**/contentModel.xml

# Sensitive or high-churn files
.idea/**/dataSources/
.idea/**/dataSources.ids
.idea/**/dataSources.local.xml
.idea/**/sqlDataSources.xml
.idea/**/dynamic.xml
.idea/**/uiDesigner.xml
.idea/**/dbnavigator.xml

# Gradle
.idea/**/gradle.xml
.idea/**/libraries

# Gradle and Maven with auto-import
# When using Gradle or Maven with auto-import, you should exclude module files,
# since they will be recreated, and may cause churn.  Uncomment if using
# auto-import.
# .idea/artifacts
# .idea/compiler.xml
# .idea/jarRepositories.xml
# .idea/modules.xml
# .idea/*.iml
# .idea/modules
# *.iml
# *.ipr

# CMake
cmake-build-*/

# Mongo Explorer plugin
.idea/**/mongoSettings.xml

# File-based project format
*.iws

# IntelliJ
out/

# mpeltonen/sbt-idea plugin
.idea_modules/

# JIRA plugin
atlassian-ide-plugin.xml

# Cursive Clojure plugin
.idea/replstate.xml

# SonarLint plugin
.idea/sonarlint/

# Crashlytics plugin (for Android Studio and IntelliJ)
com_crashlytics_export_strings.xml
crashlytics.properties
crashlytics-build.properties
fabric.properties

# Editor-based Rest Client
.idea/httpRequests

# Android studio 3.1+ serialized cache file
.idea/caches/build_file_checksums.ser

### C++ template
# Prerequisites
*.d

# Compiled Object files
*.slo
*.lo
*.o
*.obj

# Precompiled Headers
*.gch
*.pch

# Compiled Dynamic libraries
*.so
*.dylib
*.dll

# Fortran module files
*.mod
*.smod

# Compiled Static libraries
*.lai
*.la
*.a
*.lib

# Executables
*.exe
*.out
*.app

# cache files
.DS_Store
__pycache__
.nvimlog
### VisualStudioCode template
.vscode/*
!.vscode/settings.json
!.vscode/tasks.json
!.vscode/launch.json
!.vscode/extensions.json
!.vscode/*.code-snippets

# Local History for Visual Studio Code
.history/

# Built Visual Studio Code Extensions
*.vsix

### JetBrains template
# Covers JetBrains IDEs: IntelliJ, RubyMine, PhpStorm, AppCode, PyCharm, CLion, Android Studio, WebStorm and Rider
# Reference: https://intellij-support.jetbrains.com/hc/en-us/articles/206544839

# User-specific stuff
.idea/**/workspace.xml
.idea/**/tasks.xml
.idea/**/usage.statistics.xml
.idea/**/dictionaries
.idea/**/shelf

# AWS User-specific
.idea/**/aws.xml

# Generated files
.idea/**/contentModel.xml

# Sensitive or high-churn files
.idea/**/dataSources/
.idea/**/dataSources.ids
.idea/**/dataSources.local.xml
.idea/**/sqlDataSources.xml
.idea/**/dynamic.xml
.idea/**/uiDesigner.xml
.idea/**/dbnavigator.xml

# Gradle
.idea/**/gradle.xml
.idea/**/libraries

# Gradle and Maven with auto-import
# When using Gradle or Maven with auto-import, you should exclude module files,
# since they will be recreated, and may cause churn.  Uncomment if using
# auto-import.
# .idea/artifacts
# .idea/compiler.xml
# .idea/jarRepositories.xml
# .idea/modules.xml
# .idea/*.iml
# .idea/modules
# *.iml
# *.ipr

# CMake
cmake-build-*/

# Mongo Explorer plugin
.idea/**/mongoSettings.xml

# File-based project format
*.iws

# IntelliJ
out/

# mpeltonen/sbt-idea plugin
.idea_modules/

# JIRA plugin
atlassian-ide-plugin.xml

# Cursive Clojure plugin
.idea/replstate.xml

# SonarLint plugin
.idea/sonarlint/

# Crashlytics plugin (for Android Studio and IntelliJ)
com_crashlytics_export_strings.xml
crashlytics.properties
crashlytics-build.properties
fabric.properties

# Editor-based Rest Client
.idea/httpRequests

# Android studio 3.1+ serialized cache file
.idea/caches/build_file_checksums.ser

### Intellij+all template
# Covers JetBrains IDEs: IntelliJ, RubyMine, PhpStorm, AppCode, PyCharm, CLion, Android Studio, WebStorm and Rider
# Reference: https://intellij-support.jetbrains.com/hc/en-us/articles/206544839

# User-specific stuff
.idea/**/workspace.xml
.idea/**/tasks.xml
.idea/**/usage.statistics.xml
.idea/**/dictionaries
.idea/**/shelf

# AWS User-specific
.idea/**/aws.xml

# Generated files
.idea/**/contentModel.xml

# Sensitive or high-churn files
.idea/**/dataSources/
.idea/**/dataSources.ids
.idea/**/dataSources.local.xml
.idea/**/sqlDataSources.xml
.idea/**/dynamic.xml
.idea/**/uiDesigner.xml
.idea/**/dbnavigator.xml

# Gradle
.idea/**/gradle.xml
.idea/**/libraries

# Gradle and Maven with auto-import
# When using Gradle or Maven with auto-import, you should exclude module files,
# since they will be recreated, and may cause churn.  Uncomment if using
# auto-import.
# .idea/artifacts
# .idea/compiler.xml
# .idea/jarRepositories.xml
# .idea/modules.xml
# .idea/*.iml
# .idea/modules
# *.iml
# *.ipr

# CMake
cmake-build-*/

# Mongo Explorer plugin
.idea/**/mongoSettings.xml

# File-based project format
*.iws

# IntelliJ
out/

# mpeltonen/sbt-idea plugin
.idea_modules/

# JIRA plugin
atlassian-ide-plugin.xml

# Cursive Clojure plugin
.idea/replstate.xml

# SonarLint plugin
.idea/sonarlint/

# Crashlytics plugin (for Android Studio and IntelliJ)
com_crashlytics_export_strings.xml
crashlytics.properties
crashlytics-build.properties
fabric.properties

# Editor-based Rest Client
.idea/httpRequests

# Android studio 3.1+ serialized cache file
.idea/caches/build_file_checksums.ser

### CLion+all template
# Covers JetBrains IDEs: IntelliJ, RubyMine, PhpStorm, AppCode, PyCharm, CLion, Android Studio, WebStorm and Rider
# Reference: https://intellij-support.jetbrains.com/hc/en-us/articles/206544839

# User-specific stuff
.idea/**/workspace.xml
.idea/**/tasks.xml
.idea/**/usage.statistics.xml
.idea/**/dictionaries
.idea/**/shelf

# AWS User-specific
.idea/**/aws.xml

# Generated files
.idea/**/contentModel.xml

# Sensitive or high-churn files
.idea/**/dataSources/
.idea/**/dataSources.ids
.idea/**/dataSources.local.xml
.idea/**/sqlDataSources.xml
.idea/**/dynamic.xml
.idea/**/uiDesigner.xml
.idea/**/dbnavigator.xml

# Gradle
.idea/**/gradle.xml
.idea/**/libraries

# Gradle and Maven with auto-import
# When using Gradle or Maven with auto-import, you should exclude module files,
# since they will be recreated, and may cause churn.  Uncomment if using
# auto-import.
# .idea/artifacts
# .idea/compiler.xml
# .idea/jarRepositories.xml
# .idea/modules.xml
# .idea/*.iml
# .idea/modules
# *.iml
# *.ipr

# CMake
cmake-build-*/

# Mongo Explorer plugin
.idea/**/mongoSettings.xml

# File-based project format
*.iws

# IntelliJ
out/

# mpeltonen/sbt-idea plugin
.idea_modules/

# JIRA plugin
atlassian-ide-plugin.xml

# Cursive Clojure plugin
.idea/replstate.xml

# SonarLint plugin
.idea/sonarlint/

# Crashlytics plugin (for Android Studio and IntelliJ)
com_crashlytics_export_strings.xml
crashlytics.properties
crashlytics-build.properties
fabric.properties

# Editor-based Rest Client
.idea/httpRequests

# Android studio 3.1+ serialized cache file
.idea/caches/build_file_checksums.ser

### CLion template
# Covers JetBrains IDEs: IntelliJ, RubyMine, PhpStorm, AppCode, PyCharm, CLion, Android Studio, WebStorm and Rider
# Reference: https://intellij-support.jetbrains.com/hc/en-us/articles/206544839

# User-specific stuff
.idea/**/workspace.xml
.idea/**/tasks.xml
.idea/**/usage.statistics.xml
.idea/**/dictionaries
.idea/**/shelf

# AWS User-specific
.idea/**/aws.xml

# Generated files
.idea/**/contentModel.xml

# Sensitive or high-churn files
.idea/**/dataSources/
.idea/**/dataSources.ids
.idea/**/dataSources.local.xml
.idea/**/sqlDataSources.xml
.idea/**/dynamic.xml
.idea/**/uiDesigner.xml
.idea/**/dbnavigator.xml

# Gradle
.idea/**/gradle.xml
.idea/**/libraries

# Gradle and Maven with auto-import
# When using Gradle or Maven with auto-import, you should exclude module files,
# since they will be recreated, and may cause churn.  Uncomment if using
# auto-import.
# .idea/artifacts
# .idea/compiler.xml
# .idea/jarRepositories.xml
# .idea/modules.xml
# .idea/*.iml
# .idea/modules
# *.iml
# *.ipr

# CMake
cmake-build-*/

# Mongo Explorer plugin
.idea/**/mongoSettings.xml

# File-based project format
*.iws

# IntelliJ
out/

# mpeltonen/sbt-idea plugin
.idea_modules/

# JIRA plugin
atlassian-ide-plugin.xml

# Cursive Clojure plugin
.idea/replstate.xml

# SonarLint plugin
.idea/sonarlint/

# Crashlytics plugin (for Android Studio and IntelliJ)
com_crashlytics_export_strings.xml
crashlytics.properties
crashlytics-build.properties
fabric.properties

# Editor-based Rest Client
.idea/httpRequests

# Android studio 3.1+ serialized cache file
.idea/caches/build_file_checksums.ser

### JetBrains+iml template
# Covers JetBrains IDEs: IntelliJ, RubyMine, PhpStorm, AppCode, PyCharm, CLion, Android Studio, WebStorm and Rider
# Reference: https://intellij-support.jetbrains.com/hc/en-us/articles/206544839

# User-specific stuff
.idea/**/workspace.xml
.idea/**/tasks.xml
.idea/**/usage.statistics.xml
.idea/**/dictionaries
.idea/**/shelf

# AWS User-specific
.idea/**/aws.xml

# Generated files
.idea/**/contentModel.xml

# Sensitive or high-churn files
.idea/**/dataSources/
.idea/**/dataSources.ids
.idea/**/dataSources.local.xml
.idea/**/sqlDataSources.xml
.idea/**/dynamic.xml
.idea/**/uiDesigner.xml
.idea/**/dbnavigator.xml

# Gradle
.idea/**/gradle.xml
.idea/**/libraries

# Gradle and Maven with auto-import
# When using Gradle or Maven with auto-import, you should exclude module files,
# since they will be recreated, and may cause churn.  Uncomment if using
# auto-import.
# .idea/artifacts
# .idea/compiler.xml
# .idea/jarRepositories.xml
# .idea/modules.xml
# .idea/*.iml
# .idea/modules
# *.iml
# *.ipr

# CMake
cmake-build-*/

# Mongo Explorer plugin
.idea/**/mongoSettings.xml

# File-based project format
*.iws

# IntelliJ
out/

# mpeltonen/sbt-idea plugin
.idea_modules/

# JIRA plugin
atlassian-ide-plugin.xml

# Cursive Clojure plugin
.idea/replstate.xml

# SonarLint plugin
.idea/sonarlint/

# Crashlytics plugin (for Android Studio and IntelliJ)
com_crashlytics_export_strings.xml
crashlytics.properties
crashlytics-build.properties
fabric.properties

# Editor-based Rest Client
.idea/httpRequests

# Android studio 3.1+ serialized cache file
.idea/caches/build_file_checksums.ser

### Intellij+iml template
# Covers JetBrains IDEs: IntelliJ, RubyMine, PhpStorm, AppCode, PyCharm, CLion, Android Studio, WebStorm and Rider
# Reference: https://intellij-support.jetbrains.com/hc/en-us/articles/206544839

# User-specific stuff
.idea/**/workspace.xml
.idea/**/tasks.xml
.idea/**/usage.statistics.xml
.idea/**/dictionaries
.idea/**/shelf

# AWS User-specific
.idea/**/aws.xml

# Generated files
.idea/**/contentModel.xml

# Sensitive or high-churn files
.idea/**/dataSources/
.idea/**/dataSources.ids
.idea/**/dataSources.local.xml
.idea/**/sqlDataSources.xml
.idea/**/dynamic.xml
.idea/**/uiDesigner.xml
.idea/**/dbnavigator.xml

# Gradle
.idea/**/gradle.xml
.idea/**/libraries

# Gradle and Maven with auto-import
# When using Gradle or Maven with auto-import, you should exclude module files,
# since they will be recreated, and may cause churn.  Uncomment if using
# auto-import.
# .idea/artifacts
# .idea/compiler.xml
# .idea/jarRepositories.xml
# .idea/modules.xml
# .idea/*.iml
# .idea/modules
# *.iml
# *.ipr

# CMake
cmake-build-*/

# Mongo Explorer plugin
.idea/**/mongoSettings.xml

# File-based project format
*.iws

# IntelliJ
out/

# mpeltonen/sbt-idea plugin
.idea_modules/

# JIRA plugin
atlassian-ide-plugin.xml

# Cursive Clojure plugin
.idea/replstate.xml

# SonarLint plugin
.idea/sonarlint/

# Crashlytics plugin (for Android Studio and IntelliJ)
com_crashlytics_export_strings.xml
crashlytics.properties
crashlytics-build.properties
fabric.properties

# Editor-based Rest Client
.idea/httpRequests

# Android studio 3.1+ serialized cache file
.idea/caches/build_file_checksums.ser

# cache files
build
#.vscode
.idea
.cache
<<<<<<< HEAD
compile_commands.json
=======


libdxfrw
>>>>>>> e741e1ca
<|MERGE_RESOLUTION|>--- conflicted
+++ resolved
@@ -766,10 +766,7 @@
 #.vscode
 .idea
 .cache
-<<<<<<< HEAD
-compile_commands.json
-=======
 
 
 libdxfrw
->>>>>>> e741e1ca
+compile_commands.json