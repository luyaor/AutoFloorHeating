--- conflicted
+++ resolved
@@ -199,209 +199,25 @@
         input_data: 输入参数数据
         num_x: 网格x方向划分数
         num_y: 网格y方向划分数
-        output_dir: 输出目录路径
-        
-    Returns:
-        dict: 处理后的地暖设计数据，如果楼层没有集水器则返回None
-    """
-    floor_name = floor_data['Name']
-    
-    # 检查当前楼层是否有集水器
-    collectors = []
-    for floor_info in input_data['AssistData']['Floor']:
-        if floor_info['Name'] == floor_name:
-            if ('Construction' in floor_info and 
-                floor_info['Construction'] and 
-                'AssistCollector' in floor_info['Construction'] and 
-                floor_info['Construction']['AssistCollector']):
-                collectors = floor_info['Construction']['AssistCollector']
-            break
-    
-    if not collectors:
-        print(f"\n⚠️ 楼层 {floor_name} 没有集水器，跳过处理...")
-        return None
-        
-    print(f"\n📊 开始处理楼层: {floor_name}")
-    print(f"✅ 检测到 {len(collectors)} 个集水器，继续处理...")
-    
-    processed_data, polygons = visualization_data.process_ar_design(floor_data)
-    
-    for key, points in polygons.items():
-        if key.startswith("polygon"):
-            points = [(x[0]/100, x[1]/100) for x in points]
-            
-            # 准备分区输入数据
-            partition_input = {
-                'points': points,
-                'num_x': num_x,
-                'num_y': num_y,
-                'floor_name': floor_name,
-                'collectors': [
-                    {
-                        'location': {
-                            'x': collector['Location']['x']/100,
-                            'y': collector['Location']['y']/100,
-                            'z': collector['Location']['z']/100
-                        },
-                        'borders': [
-                            {
-                                'start': {
-                                    'x': border['StartPoint']['x']/100,
-                                    'y': border['StartPoint']['y']/100
-                                },
-                                'end': {
-                                    'x': border['EndPoint']['x']/100,
-                                    'y': border['EndPoint']['y']/100
-                                }
-                            }
-                            for border in collector.get('Borders', [])
-                        ] if 'Borders' in collector else []
-                    }
-                    for collector in collectors
-                ]
-            }
-            
-            # 保存分区输入数据
-            partition_input_file = output_dir / f'partition_input_{floor_name}.json'
-            with open(partition_input_file, 'w', encoding='utf-8') as f:
-                json.dump(partition_input, f, indent=2, ensure_ascii=False)
-            print(f"\n💾 分区输入数据已保存至: {partition_input_file}")
-            
-            # 执行分区
-            print("\n🔷 开始执行空间分区...")
-            with open(partition_input_file, 'r', encoding='utf-8') as f:
-                partition_input = json.load(f)
-            final_polygons, nat_lines, allp, new_region_info, wall_path = partition.partition_work(
-                partition_input['points'], 
-                num_x=partition_input['num_x'], 
-                num_y=partition_input['num_y'],
-                floor_name=partition_input['floor_name'],
-                collectors=partition_input['collectors']
-            )
-            
-            # 准备管道布线输入数据
-            seg_pts = [(x[0]/100, x[1]/100) for x in allp]
-            regions = [(r[0], r[1]) for r in new_region_info]
-            
-            # 保存中间数据
-            intermediate_data = {
-                'floor_name': floor_name,
-                'seg_pts': seg_pts,
-                'regions': regions,
-                'wall_path': wall_path
-            }
-            
-            intermediate_file = output_dir / f'intermediate_data_{floor_name}.json'
-            with open(intermediate_file, 'w', encoding='utf-8') as f:
-                json.dump(intermediate_data, f, indent=2, ensure_ascii=False)
-            print(f"\n💾 中间数据已保存至: {intermediate_file}")
-            
-            # 执行管道布线
-            print("\n🔷 开始执行管道布线...")
-            case_file = output_dir / f'cases/case8_intermediate.json'
-            pipe_pt_seq = solve_pipeline(case_file)
-            
-            # 转换为地暖设计数据
-            design_data = convert_to_heating_design.convert_pipe_pt_seq_to_heating_design(
-                pipe_pt_seq,
-                level_name=floor_name,
-                level_no=floor_data.get('LevelNo', 1),
-                level_desc=floor_data.get('LevelDesc', floor_name),
-                house_name="c1c37dc1a40f4302b6552a23cd1fd557",
-                curvity=100,
-                input_data=input_data
-            )
-            
-            return design_data
-            
-    return None
-
-def print_heating_design_statistics(final_output):
-    """
-    打印地暖设计数据的详细统计信息
-    
-    Args:
-        final_output: 最终的地暖设计数据
-    """
-    print("\n📊 地暖设计详细统计:")
-    print("="*50)
-    
-    total_loops = 0
-    total_length = 0
-    total_collectors = 0
-    total_deliverys = 0
-    
-    for floor in final_output["Floors"]:
-        print(f"\n🔹 楼层: {floor['LevelName']} ({floor['LevelDesc']})")
-        print(f"  楼层编号: {floor['LevelNo']}")
-        
-        # 统计伸缩缝
-        expansions = floor.get('Expansions', [])
-        if expansions:
-            print(f"  伸缩缝数量: {len(expansions)}条")
-        
-        # 统计分集水器信息
-        collector_coils = floor.get('CollectorCoils', [])
-        floor_collectors = len(collector_coils)
-        total_collectors += floor_collectors
-        print(f"  分集水器数量: {floor_collectors}个")
-        
-        floor_loops = 0
-        floor_length = 0
-        floor_deliverys = 0
-        
-        # 遍历每个分集水器
-        for collector in collector_coils:
-            collector_loops = len(collector.get('CoilLoops', []))
-            floor_loops += collector_loops
-            
-            # 计算管道总长度
-            for loop in collector.get('CoilLoops', []):
-                floor_length += loop.get('Length', 0)
-            
-            # 统计入户管
-            deliverys = len(collector.get('Deliverys', []))
-            floor_deliverys += deliverys
-            
-            print(f"    - {collector['CollectorName']}: {collector_loops}个回路, {deliverys}条入户管")
-        
-        total_loops += floor_loops
-        total_length += floor_length
-        total_deliverys += floor_deliverys
-        
-        print(f"  楼层回路总数: {floor_loops}个")
-        print(f"  楼层管道总长: {floor_length:.2f}m")
-        print(f"  楼层入户管总数: {floor_deliverys}条")
-    
-    print("\n📊 总体统计:")
-    print("="*50)
-    print(f"总楼层数: {len(final_output['Floors'])}层")
-    print(f"总分集水器数: {total_collectors}个")
-    print(f"总回路数: {total_loops}个")
-    print(f"总管道长度: {total_length:.2f}m")
-    print(f"总入户管数: {total_deliverys}条")
-    print(f"平均每层回路数: {total_loops/len(final_output['Floors']):.1f}个")
-    print(f"平均每层管道长度: {total_length/len(final_output['Floors']):.2f}m")
-
-def run_pipeline(num_x: int = 3, num_y: int = 3):
-    """
-    运行管道布线的完整流程
-    
-    Args:
-        num_x: 网格x方向划分数
-        num_y: 网格y方向划分数
-    """
+    """
+    # 0. 处理输入数据
     print("🔷 正在处理输入数据...")
     
     # 选择设计文件
     design_json_path = select_input_file("design")
     print(f"\n✅ 成功读取设计文件: {design_json_path}")
     
+    if False:
+        # 导出DXF文件
+        print("\n🔷 正在导出DXF文件...")
+        dxf_file = dxf_export.export_to_dxf(design_json_path)
+        print(f"✅ DXF文件已导出至: {dxf_file}")
+    
     # 选择输入数据文件
     input_json_path = select_input_file("input")
     print(f"\n✅ 成功读取输入数据文件: {input_json_path}")
     
-    # 加载设计JSON数据
+    # 加载设计JSON数据显示详细信息
     with open(design_json_path, 'r', encoding='utf-8') as f:
         design_data = json.load(f)
     
@@ -415,45 +231,32 @@
     print("\n🔷 按任意键继续处理数据...")
     input()
     
-    # 创建输出目录
-    output_dir = Path('output')
-    output_dir.mkdir(exist_ok=True)
-    (output_dir / 'cases').mkdir(exist_ok=True)
-    
-    # 存储所有楼层的处理结果
-    all_floor_results = []
-    
-    # 遍历处理每个楼层
+    # data = visualization_data.load_json_data(design_json_path)
+    # 遍历每个楼层, 绘制原始图像, 提取多边形信息, 执行分区, 执行管道布线
     for floor_data in design_data["Floor"]:
-        floor_result = process_single_floor(floor_data, input_data, num_x, num_y, output_dir)
-        if floor_result:
-            all_floor_results.append(floor_result)
-    
-    # 合并所有楼层的结果
-    if all_floor_results:
-        # 创建最终的输出数据结构
-        final_output = {
-            "Floors": all_floor_results
-        }
-        
-        # 保存最终结果
-        output_file = output_dir / "HeatingDesign_output.json"
-        with open(output_file, 'w', encoding='utf-8') as f:
-            json.dump(final_output, f, indent=2, ensure_ascii=False)
-        print(f"\n💾 最终的地暖设计数据已保存至: {output_file}")
-        
-        # 打印汇总信息
-        print("\n📊 处理完成汇总:")
-        print(f"  - 总楼层数: {len(design_data['Floor'])}")
-        print(f"  - 成功处理楼层数: {len(all_floor_results)}")
-        print(f"  - 跳过楼层数: {len(design_data['Floor']) - len(all_floor_results)}")
-        
-<<<<<<< HEAD
-        # 打印详细统计信息
-        print_heating_design_statistics(final_output)
-    else:
-        print("\n⚠️ 警告: 没有找到任何可处理的楼层!")
-=======
+        # 检查当前楼层是否有集水器
+        floor_name = floor_data['Name']
+        has_collector = False
+        collectors = []
+        
+        # 在input_data中查找当前楼层的集水器信息
+        for floor_info in input_data['AssistData']['Floor']:
+            if floor_info['Name'] == floor_name:
+                if ('Construction' in floor_info and 
+                    floor_info['Construction'] and 
+                    'AssistCollector' in floor_info['Construction'] and 
+                    floor_info['Construction']['AssistCollector']):
+                    has_collector = True
+                    collectors = floor_info['Construction']['AssistCollector']
+                break
+        
+        if not has_collector:
+            print(f"\n⚠️ 楼层 {floor_name} 没有集水器，跳过处理...")
+            continue
+            
+        print(f"\n📊 开始处理楼层: {floor_name}")
+        print(f"✅ 检测到 {len(collectors)} 个集水器，继续处理...")
+        
         processed_data, polygons = visualization_data.process_ar_design(floor_data)
         # print("\n✅ 原始图像绘制完成，按任意键继续...")
         # # 绘制原始数据
@@ -510,7 +313,7 @@
 
                 partition_input = load_partition_input(partition_input_file)
 
-                final_polygons, allp, new_region_info, wall_path = partition.partition_work(partition_input['points'], 
+                final_polygons, nat_lines, allp, new_region_info, wall_path = partition.partition_work(partition_input['points'], 
                                                                                                       num_x=partition_input['num_x'], 
                                                                                                       num_y=partition_input['num_y'])
 
@@ -574,7 +377,6 @@
     """从JSON文件加载分区输入数据"""
     with open(json_file, 'r', encoding='utf-8') as f:
         return json.load(f)
->>>>>>> 32b99611
 
 def main():
     print(f"\n{'='*50}")
