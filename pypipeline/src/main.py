import numpy as np
from core import partition
from pathlib import Path
from tools import dxf_export
from tools import visualization_data
from pipeline import cactus_solver
from pipeline import convert_to_heating_design
import json
import os

def get_available_json_files(file_type="design"):
    """Get list of available JSON files in the example directory
    
    Args:
        file_type: 文件类型，可选值为 "design"（设计文件）或 "input"（输入数据文件）
    Returns:
        Selected file path
    """
    example_dir = Path("data")
    if file_type == "design":
        # AR设计文件
        return sorted([f.name for f in example_dir.glob("ARDesign*.json")])
    else:
        # 输入数据文件
        return sorted([f.name for f in example_dir.glob("inputData*.json")])

def select_input_file(file_type="design"):
    """
    Interactive selection of input file
    
    Args:
        file_type: 文件类型，可选值为 "design"（设计文件）或 "input"（输入数据文件）
    Returns:
        Selected file path
    """
    available_files = get_available_json_files(file_type)
    if not available_files:
        raise FileNotFoundError(f"No {file_type} JSON files found in data directory")
        
    print(f"\n🔷 可用的{file_type}文件:")
    for fname in available_files:
        print(f"  @{fname}")
    
    default_file = "ARDesign03.json" if file_type == "design" else "inputData03.json"
    
    while True:
        choice = input(f"\n🔷 请选择{file_type}文件 [@{default_file}]: ").strip()
        if not choice:
            return os.path.join("data", default_file)
            
        if choice.startswith('@'):
            filename = choice[1:]  # Remove @ prefix
            if filename in available_files:
                return os.path.join("data", filename)
        print("❌ 无效的选择，请重试")

def display_input_info(design_data, input_data):
    """
    显示输入数据的详细信息
    
    Args:
        design_data: 设计数据字典
        input_data: 输入参数数据字典
    """
    print("\n📊 建筑信息:")
    print(f"  建筑名称: {design_data.get('WebParam', {}).get('Name', '未知')}")
    print(f"  建筑地址: {design_data.get('WebParam', {}).get('Address', '未知')}")
    
    # 打印输入数据的基本信息
    print("\n📊 输入参数信息:")
    web_data = input_data.get('WebData', {})
    assist_data = input_data.get('AssistData', {})
    
    # 打印集水器信息
    print("\n🔹 集水器信息:")
    for floor in assist_data.get('Floor', []):
        if 'Construction' in floor and floor['Construction']:
            collectors = floor['Construction'].get('AssistCollector', [])
            if collectors:
                print(f"\n  楼层 {floor['Name']} (共{len(collectors)}个集水器):")
                for idx, collector in enumerate(collectors, 1):
                    location = collector['Location']
                    print(f"    {idx}. 位置: ({location['x']:.2f}, {location['y']:.2f}, {location['z']:.2f})")
                    if 'Borders' in collector:
                        borders = collector['Borders']
                        print(f"       边界点数: {len(borders)}个")
                        # 打印边界框的大小
                        if borders:
                            x_coords = []
                            y_coords = []
                            for border in borders:
                                x_coords.extend([border['StartPoint']['x'], border['EndPoint']['x']])
                                y_coords.extend([border['StartPoint']['y'], border['EndPoint']['y']])
                            width = max(x_coords) - min(x_coords)
                            height = max(y_coords) - min(y_coords)
                            print(f"       边界框大小: {width:.2f}×{height:.2f}mm")
    
    # 打印基本参数
    print("\n🔹 基本参数:")
    print(f"  不平衡率: {web_data.get('ImbalanceRatio', '未知')}%")
    print(f"  连接管间距: {web_data.get('JointPipeSpan', '未知')}mm")
    print(f"  密集区墙距: {web_data.get('DenseAreaWallSpan', '未知')}mm")
    print(f"  密集区管距: {web_data.get('DenseAreaSpanLess', '未知')}mm")
    
    # 打印环路间距设置
    loop_spans = web_data.get('LoopSpanSet', [])
    if loop_spans:
        print("\n🔹 环路间距设置:")
        for span in loop_spans:
            print(f"  - {span['TypeName']}:")
            print(f"    最小间距: {span['MinSpan']}mm")
            print(f"    最大间距: {span['MaxSpan']}mm")
            print(f"    曲率: {span['Curvity']}")
    
    # 打印障碍物间距设置
    obs_spans = web_data.get('ObsSpanSet', [])
    if obs_spans:
        print("\n🔹 障碍物间距设置:")
        for span in obs_spans:
            print(f"  - {span['ObsName']}:")
            print(f"    最小间距: {span['MinSpan']}mm")
            print(f"    最大间距: {span['MaxSpan']}mm")
    
    # 打印入户管间距设置
    delivery_spans = web_data.get('DeliverySpanSet', [])
    if delivery_spans:
        print("\n🔹 入户管间距设置:")
        for span in delivery_spans:
            print(f"  - {span['ObsName']}:")
            print(f"    最小间距: {span['MinSpan']}mm")
            print(f"    最大间距: {span['MaxSpan']}mm")
    
    # 打印管道间距设置
    pipe_spans = web_data.get('PipeSpanSet', [])
    if pipe_spans:
        print("\n🔹 管道间距设置:")
        for span in pipe_spans[:3]:  # 只显示前3个示例
            print(f"  - {span['LevelDesc']}-{span['FuncName']}-{','.join(span['Directions'])}:")
            print(f"    外墙数: {span['ExterWalls']}")
            print(f"    管距: {span['PipeSpan']}mm")
        if len(pipe_spans) > 3:
            print(f"    ... 等共{len(pipe_spans)}条设置")
    
    # 打印弹性间距设置
    elastic_spans = web_data.get('ElasticSpanSet', [])
    if elastic_spans:
        print("\n🔹 弹性间距设置:")
        for span in elastic_spans:
            print(f"  - {span['FuncName']}:")
            print(f"    优先间距: {span['PriorSpan']}mm")
            print(f"    最小间距: {span['MinSpan']}mm")
            print(f"    最大间距: {span['MaxSpan']}mm")
    
    # 打印功能房间设置
    func_rooms = web_data.get('FuncRooms', [])
    if func_rooms:
        print("\n🔹 功能房间设置:")
        for room in func_rooms:
            print(f"  - {room['FuncName']}:")
            print(f"    包含: {', '.join(room['RoomNames'])}")
            
    # 显示楼层信息
    for floor in design_data.get("Floor", []):
        print(f"\n📊 楼层: {floor['Name']}")
        print(f"  层高: {floor['LevelHeight']}mm")
        
        if 'Construction' not in floor or not floor['Construction']:
            continue
            
        # 打印房间信息
        rooms = floor["Construction"].get("Room", [])
        print(f"\n📊 房间信息 (共{len(rooms)}个):")
        for room in rooms:
            print(f"  - {room['Name']:<10} (面积: {room['Area']}㎡, 类型: {room['NameType']})")
            
        # 打印门的信息
        doors = [d for d in floor["Construction"].get("DoorAndWindow", []) if d.get("Type") == "门"]
        print(f"\n📊 门的信息 (共{len(doors)}个):")
        for door in doors:
            print(f"  - {door['Name']:<10} (类型: {door.get('DoorType', '普通')}, 尺寸: {door['Size']['Width']}×{door['Size']['Height']}mm)")
        
        # 打印集水器信息
        collectors = floor["Construction"].get("AssistCollector", [])
        if collectors:
            print(f"\n📊 集水器信息 (共{len(collectors)}个):")
            for collector in collectors:
                location = collector["Location"]
                print(f"  - 位置: ({location['x']:.2f}, {location['y']:.2f}, {location['z']:.2f})")

def is_point_in_polygon(point, polygon):
    """
    判断点是否在多边形内部
    使用射线法 (Ray Casting Algorithm)
    
    Args:
        point: (x, y) 坐标元组
        polygon: 多边形顶点坐标列表 [(x1,y1), (x2,y2), ...]
    
    Returns:
        bool: 点是否在多边形内
    """
    x, y = point
    n = len(polygon)
    inside = False
    
    p1x, p1y = polygon[0]
    for i in range(1, n + 1):
        p2x, p2y = polygon[i % n]
        if y > min(p1y, p2y) and y <= max(p1y, p2y) and x <= max(p1x, p2x):
            if p1y != p2y:
                xinters = (y - p1y) * (p2x - p1x) / (p2y - p1y) + p1x
            if p1x == p2x or x <= xinters:
                inside = not inside
        p1x, p1y = p2x, p2y
    
    return inside

def calculate_point_to_edge_projection(point, edge_start, edge_end):
    """
    计算点到线段的投影点
    
    Args:
        point: (x, y) 坐标元组
        edge_start: 线段起点 (x, y) 坐标元组
        edge_end: 线段终点 (x, y) 坐标元组
        
    Returns:
        tuple: 投影点坐标 (x, y), 到线段的距离
    """
    x, y = point
    x1, y1 = edge_start
    x2, y2 = edge_end
    
    # 计算线段长度的平方
    line_length_sq = (x2 - x1)**2 + (y2 - y1)**2
    
    # 如果线段长度为0，返回起点和点到起点的距离
    if line_length_sq == 0:
        return edge_start, ((x - x1)**2 + (y - y1)**2)**0.5
    
    # 计算投影比例 t
    t = max(0, min(1, ((x - x1) * (x2 - x1) + (y - y1) * (y2 - y1)) / line_length_sq))
    
    # 计算投影点坐标
    proj_x = x1 + t * (x2 - x1)
    proj_y = y1 + t * (y2 - y1)
    
    # 计算点到投影点的距离
    distance = ((x - proj_x)**2 + (y - proj_y)**2)**0.5
    
    return (proj_x, proj_y), distance

def find_nearest_edge_projection(point, polygon):
    """
    找到点到多边形所有边的最近投影点
    
    Args:
        point: (x, y) 坐标元组
        polygon: 多边形顶点坐标列表 [(x1,y1), (x2,y2), ...]
        
    Returns:
        tuple: (投影点坐标 (x, y), 最小距离, 边的索引)
    """
    min_distance = float('inf')
    nearest_projection = None
    nearest_edge_index = -1
    
    for i in range(len(polygon)):
        edge_start = polygon[i]
        edge_end = polygon[(i + 1) % len(polygon)]
        
        projection, distance = calculate_point_to_edge_projection(point, edge_start, edge_end)
        
        if distance < min_distance:
            min_distance = distance
            nearest_projection = projection
            nearest_edge_index = i
    
    return nearest_projection, min_distance, nearest_edge_index

def area_partition(key, floor_data, points, num_x, num_y, collectors, is_debug):
    # 将points从列表转换为元组列表以便于后续处理
    points_tuple = [(p[0], p[1]) for p in points]
    
    # 1. 只保留当前图形区域内的集水器
    filtered_collectors = []
    for collector in collectors:
        # 将集水器坐标转换为米单位
        # collector_point = (collector['Location']['x']/100, collector['Location']['y']/100)
        collector_point = (collector['Location']['x'], collector['Location']['y'])
        
        # 检查集水器是否在当前多边形区域内
        if is_point_in_polygon(collector_point, points_tuple):
            # 2. 计算到最近边的投影
            projection, distance, edge_index = find_nearest_edge_projection(collector_point, points_tuple)
            
            # 添加集水器及其投影信息
            collector_data = {
                'location': {
                    'x': collector['Location']['x']/100,  # 转换为米
                    'y': collector['Location']['y']/100,
                    'z': collector['Location']['z']/100
                },
                'borders': [
                    {
                        'start': {
                            'x': border['StartPoint']['x']/100,
                            'y': border['StartPoint']['y']/100
                        },
                        'end': {
                            'x': border['EndPoint']['x']/100,
                            'y': border['EndPoint']['y']/100
                        }
                    }
                    for border in collector.get('Borders', [])
                ] if 'Borders' in collector else [],
                'projection': {
                    'point': {
                        'x': projection[0],
                        'y': projection[1]
                    },
                    'distance': distance,
                    'edge_index': edge_index
                }
            }
            filtered_collectors.append(collector_data)
    
    # 2. 如果当前范围内没有集水器，则跳过这个方法
    if not filtered_collectors:
        print(f"\n👮 当前区域 {key} 没有集水器，跳过处理...")
        return None, None, None, None
    
    # 保存分区输入数据
    partition_input = {
        'points': points,
        'num_x': num_x,
        'num_y': num_y,
        'floor_name': floor_data['Name'],
        'collectors': filtered_collectors
    }


    output_dir = Path('output')
    partition_input_file = output_dir / f'floor_{floor_data["Name"]}_{key}_partition_input.json'
    with open(partition_input_file, 'w', encoding='utf-8') as f:
        json.dump(partition_input, f, indent=2, ensure_ascii=False)
    print(f"\n💾 分区输入数据已保存至: {partition_input_file}")

    print("\n🔷 开始执行空间分区...")

    # (TODO) hardcode.....need improve
    #----------
    # partition_input_file = output_dir / "1_polygon_group_1_partition_input.json"
    #----------

    partition_input = load_partition_input(partition_input_file)

    inputp = partition_input['points']
    inputp = [(round(pt[0], 2), round(pt[1], 2)) for pt in inputp]

    collector = partition_input['collectors'][0]["projection"]["point"]
    collector_pt = (collector['x'], collector['y'])
    final_polygons, allp, new_region_info, wall_path, destination_pt = partition.partition_work(partition_input['points'], 
                                                                                          num_x=partition_input['num_x'], 
                                                                                          num_y=partition_input['num_y'],
                                                                                          collector=collector_pt,
                                                                                          is_debug=is_debug)
    
    # (TODO) hardcode.....need improve
    #----------
    # start_point = allp.index(inputp[0])
    # new_region_info = [(x[0], x[1] + 1) for x in new_region_info]
    # st_in_area_cnt = 0
    # for x in new_region_info:
    #     if start_point in x[0]:
    #         st_in_area_cnt += 1
    #         x = (x[0], 0)
    # assert (st_in_area_cnt == 1)
    #----------


    print("\n📊 分区结果:")
    print(f"  - 分区数量: {len(final_polygons)}")
    print(f"  - 分区点数: {len(allp)}")
    print(f"  - 区域信息: {len(new_region_info)}个区域")
    print(f"  - 起点位置: {destination_pt}")
    

    print("\n✅ 分区计算完成...")

    # # 绘制分区结果
    # partition.plot_polygons(final_polygons, nat_lines=nat_lines, 
    #                      title="Space Partition Result", global_points=allp)
    # 准备输入数据
    # seg_pts = [(x[0]/100, x[1]/100) for x in allp]  # 从原始数据转换并缩放
    seg_pts = [(x[0], x[1]) for x in allp]
    regions = [(r[0], r[1]) for r in new_region_info]  # 从原始数据转换
    # Filter out regions where r[1] == -1
    # regions = [(r[0], r[1]) for r in regions if r[1] != -1]

    return seg_pts, regions, wall_path, destination_pt

def get_floor_collectors(floor_data, input_data):
    """
    获取指定楼层的集水器列表
    
    Args:
        floor_data: 楼层数据
        input_data: 输入参数数据
        
    Returns:
        tuple: (是否有集水器(bool), 集水器列表(list))
    """
    floor_name = floor_data['Name']
    
    # 在input_data中查找当前楼层的集水器信息
    for floor_info in input_data['AssistData']['Floor']:
        if floor_info['Name'] == floor_name:
            if ('Construction' in floor_info and 
                floor_info['Construction'] and 
                'AssistCollector' in floor_info['Construction'] and 
                floor_info['Construction']['AssistCollector']):
                return True, floor_info['Construction']['AssistCollector']
            if ('Construction' in floor_info and 
                floor_info['Construction'] and 
                'FloorHeating' in floor_info['Construction'] and 
                floor_info['Construction']['FloorHeating']):
                return True, floor_info['Construction']['FloorHeating']
            break
    
    return False, []

def process_pipeline(key, floor_data, seg_pts, regions, wall_path, start_point):
    # 保存中间数据
    intermediate_data = {
        'floor_name': floor_data['Name'],
        'seg_pts': seg_pts,
        'regions': regions,  
        'wall_path': wall_path,
        'destination_pt': start_point,
        'pipe_interval': 200
    }

    output_dir = Path('output')
    output_file = output_dir / f'{floor_data["Name"]}_{key}_intermediate.json'
    with open(output_file, 'w', encoding='utf-8') as f:
        json.dump(intermediate_data, f, indent=2, ensure_ascii=False)

    print(f"\n💾 中间数据已保存至: {output_file}")

    # output_file = output_dir / 'cases/case8_intermediate.json'
    # output_file = output_dir / '1_polygon_group_1_intermediate.json'
    pipe_pt_seq = cactus_solver.solve_pipeline(output_file)
    return pipe_pt_seq

def generate_design_files(all_pipe_data, design_data, input_data):
    """
    生成最终的地暖设计文件
    
    Args:
        all_pipe_data: 包含所有楼层管道数据的列表
        design_data: 原始设计数据
        input_data: 输入参数数据
        
    Returns:
        Path: 生成的设计文件路径，多楼层时返回合并文件路径，单楼层时返回楼层文件路径
    """
    if not all_pipe_data:
        print("\n👮 没有找到有效的管道布线数据，未生成设计文件")
        return None
        
    print("\n🔷 开始生成最终设计文件...")
    output_dir = Path('output')
    
    # 保存最后一个生成的文件路径
    last_file_path = None
    
    # 为每个楼层单独生成设计文件
    for floor_info in all_pipe_data:
        # 收集当前楼层所有区域的管道布线数据
        floor_pipe_pt_seq = []
        for area_info in floor_info['pipe_data']:
            floor_pipe_pt_seq.extend(area_info['pipe_pt_seq'])
        
        # 为当前楼层生成设计数据
        floor_design_data = convert_to_heating_design.convert_pipe_pt_seq_to_heating_design(
            floor_pipe_pt_seq,
            level_name=floor_info['floor_name'],
            level_no=floor_info['level_no'],
            level_desc=floor_info['level_desc'],
            house_name=design_data.get('WebParam', {}).get('Id', ""),  # 从设计文件中获取Id作为house_name，如果获取不到则使用空字符串
            curvity=100,
            input_data=input_data
        )
        
        # 为每个楼层保存单独的设计文件
        floor_out_file = output_dir / f"HeatingDesign_{floor_info['floor_name']}.json"
        convert_to_heating_design.save_design_to_json(floor_design_data, floor_out_file)
        print(f"\n✅ {floor_info['floor_name']}楼层的地暖设计数据已保存到：{floor_out_file}")
        
        # 更新最后生成的文件路径
        last_file_path = floor_out_file
    
    # 如果需要，还可以生成一个合并版本的文件（可选）
    if len(all_pipe_data) > 1:
        # 创建包含所有楼层数据的列表
        all_floors_data = []
        for floor_info in all_pipe_data:
            # 收集当前楼层所有区域的管道布线数据
            floor_pipe_pt_seq = []
            for area_info in floor_info['pipe_data']:
                floor_pipe_pt_seq.extend(area_info['pipe_pt_seq'])
            
            floor_design_data = convert_to_heating_design.convert_pipe_pt_seq_to_heating_design(
                floor_pipe_pt_seq,
                level_name=floor_info['floor_name'],
                level_no=floor_info['level_no'],
                level_desc=floor_info['level_desc'],
                house_name=design_data.get('WebParam', {}).get('Id', ""),
                curvity=100,
                input_data=input_data
            )
            all_floors_data.append(floor_design_data)
        
        # 保存合并版本的文件
        merged_out_file = output_dir / "HeatingDesign_All_Floors.json"
        # 这里我们创建一个包含所有楼层数据的字典
        merged_design_data = {
            "BuildingName": design_data.get('ARGeneralInfo', {}).get('BuildingName', ""),
            "Floors": all_floors_data
        }
        convert_to_heating_design.save_design_to_json(merged_design_data, merged_out_file)
        print(f"\n✅ 合并版本的多楼层地暖设计数据已保存到：{merged_out_file}")
        
        # 多楼层时，优先返回合并文件路径
        return merged_out_file
        
    # 单楼层时，返回最后一个生成的文件路径
    return last_file_path

def load_solver_params(json_file):
    """从JSON文件加载求解器参数"""
    with open(json_file, 'r', encoding='utf-8') as f:
        data = json.load(f)
    return data

def load_partition_input(json_file):
    """从JSON文件加载分区输入数据"""
    with open(json_file, 'r', encoding='utf-8') as f:
        return json.load(f)

def get_level_no(floor_name):
    """
    从楼层名称中提取楼层编号
    
    Args:
        floor_name: 楼层名称，如"1"、"2F"等
        
    Returns:
        int: 楼层编号，默认为1
    """
    level_no = 1  # 默认楼层编号
    try:
        # 尝试从楼层名称中提取数字
        if floor_name.endswith('F'):
            level_no = int(floor_name.strip('F'))
        else:
            # 尝试直接将楼层名称转换为整数
            level_no = int(floor_name)
    except ValueError:
        # 如果转换失败，使用默认值1
        level_no = 1
    
    return level_no

<<<<<<< HEAD
def run_pipeline(is_debug: bool, num_x: int = 3, num_y: int = 3):
=======
def run_pipeline(num_x: int = 3, num_y: int = 3):
>>>>>>> e3b0c68e
    """
    运行管道布线的完整流程
    
    Args:
        num_x: 网格x方向划分数
        num_y: 网格y方向划分数
    """
    # 0. 处理输入数据
    print("🔷 正在处理输入数据...")
    
    # 选择设计文件
    design_json_path = select_input_file("design")
    print(f"\n✅ 成功读取设计文件: {design_json_path}")
    
    
    # 选择输入数据文件
    input_json_path = select_input_file("input")
    print(f"\n✅ 成功读取输入数据文件: {input_json_path}")
    
    # 加载设计JSON数据显示详细信息
    with open(design_json_path, 'r', encoding='utf-8') as f:
        design_data = json.load(f)
    
    # 加载输入数据JSON
    with open(input_json_path, 'r', encoding='utf-8') as f:
        input_data = json.load(f)
        
    # 显示输入数据信息
    display_input_info(design_data, input_data)
    
    print("\n🔷 按任意键继续处理数据...")
    input()
    
    # 创建用于收集所有管道布线数据的结构
    all_pipe_data = []
    
    # data = visualization_data.load_json_data(design_json_path)
    # 遍历每个楼层, 绘制原始图像, 提取多边形信息, 执行分区, 执行管道布线
    for floor_data in design_data["Floor"]:
        # 检查当前楼层是否有集水器
        has_collector, collectors = get_floor_collectors(floor_data, input_data)
        
        if not has_collector:
            print(f"\n👮 楼层 {floor_data['Name']} 没有集水器，跳过处理...")
            continue
            
        print(f"\n📊 开始处理楼层: {floor_data['Name']}")
        print(f"✅ 检测到 {len(collectors)} 个集水器，继续处理...")
        
        processed_data, polygons = visualization_data.process_ar_design(floor_data)
        # print("\n✅ 原始图像绘制完成，按任意键继续...")
        # # 绘制原始数据
        # input()
        # visualization_data.plot_comparison(processed_data, polygons, collectors=collectors)
        # continue

        print("\n📊 提取的多边形信息:")
        
        # 收集当前楼层的所有管道布线数据
        floor_pipe_data = []
        
        for key, points in polygons.items():
            print(f"\n📊 当前处理楼层: {floor_data['Name']}")
            if not key.startswith("polygon"):
                continue

            # points = [(x[0]/100, x[1]/100) for x in points]

            print(f"🔷 当前处理多边编号: {key}")

            output_dir = Path('output')
            output_dir.mkdir(exist_ok=True)

            # 1. 执行分区
            seg_pts, regions, wall_path, start_point = area_partition(key, floor_data, points, num_x, num_y, collectors, is_debug)
            
            # 如果没有集水器或分区处理失败，跳过当前多边形
            if seg_pts is None:
                print(f"\n👮 跳过当前多边形 {key} 的管道布线...")
                continue
                
            print(f"🔷 分区结果: {regions}")


            # 2. 执行管道布线
            print("\n🔷 开始执行管道布线...")

            try:
                pipe_pt_seq = process_pipeline(key, floor_data, seg_pts, regions, wall_path, start_point)
            except Exception as e:
                print(f"\n❌ 管道布线失败: {e}")
                import traceback
                print("\n🔴 错误堆栈信息:")
                print(traceback.format_exc())
                pipe_pt_seq = [[np.array([0, 0]), np.array([100, 100])]]
                # continue

            # 可视化管道布线结果
<<<<<<< HEAD
            # from pipeline.plot_pipe_data import plot_pipe_pt_seq
            # plot_pipe_pt_seq(pipe_pt_seq)
=======
            from pipeline.plot_pipe_data import plot_pipe_pt_seq
            plot_pipe_pt_seq(pipe_pt_seq)
>>>>>>> e3b0c68e
            
            # 收集当前区域的管道布线数据
            floor_pipe_data.append({
                'area_key': key,
                'pipe_pt_seq': pipe_pt_seq
            })
<<<<<<< HEAD
            # break
=======
            break
>>>>>>> e3b0c68e
        
        # 收集当前楼层的数据
        if floor_pipe_data:
            # 提取楼层信息
            all_pipe_data.append({
                'floor_data': floor_data,
                'floor_name': floor_data['Name'],  # 保持原始楼层名称不变
                'level_no': get_level_no(floor_data['Name']),
                'level_desc': floor_data['Name'],
                'pipe_data': floor_pipe_data
            })
            
        print("\n✅ 楼层处理完成!")
<<<<<<< HEAD
        # break
=======
        break
>>>>>>> e3b0c68e
    
    # 所有楼层和区域处理完毕，生成最终的设计文件
    heating_design_file = generate_design_files(all_pipe_data, design_data, input_data)
    
    # 导出DXF文件
    if heating_design_file:
        print("\n🔷 正在导出DXF文件...")
        dxf_file = dxf_export.export_to_dxf(design_json_path, input_json_path, heating_design_file)
        print(f"✅ DXF文件已导出至: {dxf_file}")
    else:
        print("\n⚠️ 未生成设计文件，跳过DXF导出")

    print("\n✅ 管道布线完成!")

def main():
    print(f"\n{'='*50}")
    print("🔷 管道布线系统")
    print('='*50)
    
    run_pipeline(is_debug=True, num_x=3, num_y=3)

if __name__ == "__main__":
    main() <|MERGE_RESOLUTION|>--- conflicted
+++ resolved
@@ -5,6 +5,8 @@
 from tools import visualization_data
 from pipeline import cactus_solver
 from pipeline import convert_to_heating_design
+from pipeline import cactus_solver
+from pipeline import convert_to_heating_design
 import json
 import os
 
@@ -41,6 +43,7 @@
     for fname in available_files:
         print(f"  @{fname}")
     
+    default_file = "ARDesign03.json" if file_type == "design" else "inputData03.json"
     default_file = "ARDesign03.json" if file_type == "design" else "inputData03.json"
     
     while True:
@@ -430,6 +433,36 @@
     
     return False, []
 
+def get_floor_collectors(floor_data, input_data):
+    """
+    获取指定楼层的集水器列表
+    
+    Args:
+        floor_data: 楼层数据
+        input_data: 输入参数数据
+        
+    Returns:
+        tuple: (是否有集水器(bool), 集水器列表(list))
+    """
+    floor_name = floor_data['Name']
+    
+    # 在input_data中查找当前楼层的集水器信息
+    for floor_info in input_data['AssistData']['Floor']:
+        if floor_info['Name'] == floor_name:
+            if ('Construction' in floor_info and 
+                floor_info['Construction'] and 
+                'AssistCollector' in floor_info['Construction'] and 
+                floor_info['Construction']['AssistCollector']):
+                return True, floor_info['Construction']['AssistCollector']
+            if ('Construction' in floor_info and 
+                floor_info['Construction'] and 
+                'FloorHeating' in floor_info['Construction'] and 
+                floor_info['Construction']['FloorHeating']):
+                return True, floor_info['Construction']['FloorHeating']
+            break
+    
+    return False, []
+
 def process_pipeline(key, floor_data, seg_pts, regions, wall_path, start_point):
     # 保存中间数据
     intermediate_data = {
@@ -438,6 +471,7 @@
         'regions': regions,  
         'wall_path': wall_path,
         'destination_pt': start_point,
+        'pipe_interval': 200
         'pipe_interval': 200
     }
 
@@ -573,11 +607,7 @@
     
     return level_no
 
-<<<<<<< HEAD
 def run_pipeline(is_debug: bool, num_x: int = 3, num_y: int = 3):
-=======
-def run_pipeline(num_x: int = 3, num_y: int = 3):
->>>>>>> e3b0c68e
     """
     运行管道布线的完整流程
     
@@ -619,11 +649,14 @@
     for floor_data in design_data["Floor"]:
         # 检查当前楼层是否有集水器
         has_collector, collectors = get_floor_collectors(floor_data, input_data)
+        has_collector, collectors = get_floor_collectors(floor_data, input_data)
         
         if not has_collector:
             print(f"\n👮 楼层 {floor_data['Name']} 没有集水器，跳过处理...")
+            print(f"\n👮 楼层 {floor_data['Name']} 没有集水器，跳过处理...")
             continue
             
+        print(f"\n📊 开始处理楼层: {floor_data['Name']}")
         print(f"\n📊 开始处理楼层: {floor_data['Name']}")
         print(f"✅ 检测到 {len(collectors)} 个集水器，继续处理...")
         
@@ -632,6 +665,7 @@
         # # 绘制原始数据
         # input()
         # visualization_data.plot_comparison(processed_data, polygons, collectors=collectors)
+        # continue
         # continue
 
         print("\n📊 提取的多边形信息:")
@@ -676,24 +710,15 @@
                 # continue
 
             # 可视化管道布线结果
-<<<<<<< HEAD
             # from pipeline.plot_pipe_data import plot_pipe_pt_seq
             # plot_pipe_pt_seq(pipe_pt_seq)
-=======
-            from pipeline.plot_pipe_data import plot_pipe_pt_seq
-            plot_pipe_pt_seq(pipe_pt_seq)
->>>>>>> e3b0c68e
             
             # 收集当前区域的管道布线数据
             floor_pipe_data.append({
                 'area_key': key,
                 'pipe_pt_seq': pipe_pt_seq
             })
-<<<<<<< HEAD
             # break
-=======
-            break
->>>>>>> e3b0c68e
         
         # 收集当前楼层的数据
         if floor_pipe_data:
@@ -703,17 +728,23 @@
                 'floor_name': floor_data['Name'],  # 保持原始楼层名称不变
                 'level_no': get_level_no(floor_data['Name']),
                 'level_desc': floor_data['Name'],
+                'floor_name': floor_data['Name'],  # 保持原始楼层名称不变
+                'level_no': get_level_no(floor_data['Name']),
+                'level_desc': floor_data['Name'],
                 'pipe_data': floor_pipe_data
             })
             
         print("\n✅ 楼层处理完成!")
-<<<<<<< HEAD
         # break
-=======
-        break
->>>>>>> e3b0c68e
     
     # 所有楼层和区域处理完毕，生成最终的设计文件
+    heating_design_file = generate_design_files(all_pipe_data, design_data, input_data)
+    
+    # 导出DXF文件
+    if heating_design_file:
+        print("\n🔷 正在导出DXF文件...")
+        dxf_file = dxf_export.export_to_dxf(design_json_path, input_json_path, heating_design_file)
+        print(f"✅ DXF文件已导出至: {dxf_file}")
     heating_design_file = generate_design_files(all_pipe_data, design_data, input_data)
     
     # 导出DXF文件
@@ -724,6 +755,8 @@
     else:
         print("\n⚠️ 未生成设计文件，跳过DXF导出")
 
+        print("\n⚠️ 未生成设计文件，跳过DXF导出")
+
     print("\n✅ 管道布线完成!")
 
 def main():
