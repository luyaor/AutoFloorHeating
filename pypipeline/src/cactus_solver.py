import json
from pathlib import Path
from core import cactus
from core.cactus import CacRegion, CactusSolverDebug, arr
import os
import traceback

def load_solver_params(json_file):
    """从JSON文件加载求解器参数"""
    with open(json_file, 'r', encoding='utf-8') as f:
        data = json.load(f)
    return data

def solve_pipeline(intermediate_data_file: str):
    """
    执行管道布线计算
    
    Args:
        intermediate_data_file: 中间数据文件路径
    """
    print("🔷 正在加载布线模型...")
    
    # 加载中间数据
    loaded_params = load_solver_params(intermediate_data_file)
    print("✅ 已加载中间数据")
    
    seg_pts = loaded_params['seg_pts']
    regions = loaded_params['regions']
    wall_path = loaded_params['wall_path']
    destination_pt=loaded_params['destination_pt']
    suggested_m0_pipe_interval=loaded_params['pipe_interval']

    cmap_0 = [
        "blue",
        "yellow",
        "red",
        "cyan",
        "green",
        "purple",
        "orange",
        "pink",
    ]
    cmap = {
        -1: "black",
        0: "grey",
        **{(i + 1): cmap_0[i % len(cmap_0)] for i in range(100)},
    }

    print("🔷 开始计算管道布线方案...")
    print("seg_pts=", seg_pts)

    solver = cactus.CactusSolver(
        # glb_h=30000, 
        # glb_w=30000, 
        cmap=cmap, 
        # seg_pts=[arr(x[0] / 100 - 130, x[1] / 100) for x in seg_pts], 
        # seg_pts=seg_pts, 
        seg_pts=[arr(x[0], x[1]) for x in seg_pts],
        wall_pt_path=wall_path, 
<<<<<<< HEAD
        cac_region_fake=[CacRegion(x[0][::1], x[1]) for x in regions], 
=======
        cac_regions=[CacRegion(x[0][::1], x[1]) for x in regions], 
>>>>>>> e46a62e7
        destination_pt=destination_pt, 
        suggested_m0_pipe_interval=suggested_m0_pipe_interval
    )
    
    pipe_pt_seq = solver.process(CactusSolverDebug(m1=False))
    print("✅ 管道布线计算完成!")
    
    return pipe_pt_seq

if __name__ == "__main__":
    print("\n🔷 Starting case data conversion...")
    from tools.case_converter import convert_all_cases
    convert_all_cases()
    print("\n✅ All cases converted successfully!") 
    cases_dir = "output"
    results = []
    
    # 遍历所有案例文件
    for file in sorted(os.listdir(cases_dir)):
        if file.endswith("_intermediate.json"):
            case_path = os.path.join(cases_dir, file)
            print(f"\n🔷 测试案例: {file}")
            try:
                solver = solve_pipeline(case_path)
                results.append((file, "成功"))
                print(f"✅ {file} 测试通过")
            except Exception as e:
                results.append((file, f"失败: {str(e)}"))
                print(f"❌ {file} 测试失败")
                print(f"错误信息: {str(e)}")
                print("详细错误:")
                traceback.print_exc()
    
    # 打印总结报告
    print("\n📊 测试结果总结:")
    for file, status in results:
        status_symbol = "✅" if status == "成功" else "❌"
        print(f"{status_symbol} {file}: {status}")<|MERGE_RESOLUTION|>--- conflicted
+++ resolved
@@ -57,11 +57,7 @@
         # seg_pts=seg_pts, 
         seg_pts=[arr(x[0], x[1]) for x in seg_pts],
         wall_pt_path=wall_path, 
-<<<<<<< HEAD
-        cac_region_fake=[CacRegion(x[0][::1], x[1]) for x in regions], 
-=======
         cac_regions=[CacRegion(x[0][::1], x[1]) for x in regions], 
->>>>>>> e46a62e7
         destination_pt=destination_pt, 
         suggested_m0_pipe_interval=suggested_m0_pipe_interval
     )
